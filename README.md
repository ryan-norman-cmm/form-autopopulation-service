# Form Auto-Population Service

A NestJS microservice for automated form population using FHIR patient data, built with Kafka event-driven architecture and Aidbox FHIR server integration.

## Features

- 🏥 **FHIR Integration** - Patient data from Aidbox FHIR server
- 📋 **Form Auto-Population** - Intelligent field population based on patient data
- ✅ **Form Validation** - Comprehensive form validation with custom rules
- 📨 **Event-Driven Architecture** - Kafka microservices for scalable processing
- 🔍 **Health Monitoring** - Multi-service health checks
- 🧪 **Comprehensive Testing** - Vitest test suite with 100% service coverage

## Architecture

```
┌─────────────────┐    ┌─────────────────┐    ┌─────────────────┐
│   HTTP Clients  │    │  Kafka Events   │    │  FHIR Server    │
└─────────┬───────┘    └─────────┬───────┘    └─────────┬───────┘
          │                      │                      │
          ▼                      ▼                      ▼
┌─────────────────────────────────────────────────────────────────┐
│              Form Auto-Population Service                       │
│  ┌─────────────────┐  ┌─────────────────┐  ┌─────────────────┐ │
│  │ REST Controller │  │ Kafka Consumer  │  │ FHIR Client     │ │
│  │ - Form Templates│  │ - Population    │  │ - Patient Data  │ │
│  │ - Validation    │  │ - Validation    │  │ - Resource CRUD │ │
│  │ - Population    │  │ - Events        │  │ - Subscriptions │ │
│  └─────────────────┘  └─────────────────┘  └─────────────────┘ │
└─────────────────────────────────────────────────────────────────┘
          │                      │                      │
          ▼                      ▼                      ▼
┌─────────────────┐    ┌─────────────────┐    ┌─────────────────┐
│    Database     │    │     Kafka       │    │    Aidbox       │
│   (Forms Data)  │    │ (Event Stream)  │    │ (FHIR Server)   │
└─────────────────┘    └─────────────────┘    └─────────────────┘
```

## Quick Start

### 1. Prerequisites

- Node.js 18+
- Docker & Docker Compose
- Aidbox license key (free dev license available)

### 2. Environment Setup

````bash
# Copy environment template
cp .env.example .env

# Edit .env and add your Aidbox license key:
# AIDBOX_LICENSE_KEY=your_aidbox_dev_license_key_here

## Security Configuration

For security, this project uses environment variables and GitHub secrets to manage sensitive data. **NEVER commit real passwords, tokens, or API keys to version control.**

### Required Environment Variables

Copy `.env.example` to `.env` and configure the following sensitive values:

```bash
# Core Authentication
AIDBOX_CLIENT_SECRET=your_aidbox_client_secret_here
FHIR_CLIENT_SECRET=your_fhir_client_secret_here
AIDBOX_LICENSE_KEY=your_aidbox_dev_license_key_here

# Database Passwords
POSTGRES_PASSWORD=your_postgres_password_here
FORMS_DB_PASSWORD=your_forms_password_here
AIDBOX_ADMIN_PASSWORD=your_admin_password_here
````

### GitHub Secrets for CI/CD

The following secrets must be configured in your GitHub repository settings:

1. **POSTGRES_AIDBOX_PASSWORD** - PostgreSQL password for Aidbox database in CI
2. **POSTGRES_FORMS_PASSWORD** - PostgreSQL password for forms database in CI
3. **CODECOV_TOKEN** - Token for code coverage reporting (optional)

To add these secrets:

1. Go to your repository → Settings → Secrets and variables → Actions
2. Click "New repository secret"
3. Add each secret with the corresponding value

````

**Getting Aidbox License (Required)**:

1. Sign up at [https://aidbox.app/ui/portal#/signup](https://aidbox.app/ui/portal#/signup)
2. Verify email and complete profile
3. Go to Licenses → New license → Dev → Self-Hosted → Create
4. Copy the license key to your `.env` file

### 3. Start Infrastructure

```bash
# Start Kafka, Aidbox, databases, and supporting services
docker compose up -d

# Verify services are healthy
docker compose ps
````

### 4. Install Dependencies & Start Service

```bash
# Install dependencies
npm install

# Start the form auto-population service
npx nx serve form-auto-population-service
```

## Manual Configuration for Healthcare Administrators

This section provides step-by-step instructions for manually configuring the FHIR server components in production environments where automated Docker Compose setup is not suitable. These instructions are designed for healthcare administrators, security officers, and DevOps engineers who need granular control over FHIR server configuration while maintaining HIPAA compliance and FHIR R4 standards.

### Prerequisites for Manual Setup

#### Environment Requirements

- **FHIR Server**: Aidbox instance with admin access
- **Message Broker**: Apache Kafka cluster (3.0+)
- **Database**: PostgreSQL 14+ for FHIR data storage
- **Network**: Secure network connectivity between components
- **Security**: TLS certificates for encrypted communication

#### Security Prerequisites

- **Admin Access**: Aidbox admin credentials with full system access
- **Certificate Management**: Valid TLS certificates for HTTPS endpoints
- **Network Security**: Firewall rules configured for required ports
- **Audit Logging**: Centralized logging system for compliance tracking

#### Healthcare Compliance Requirements

- **HIPAA Compliance**: Ensure all configurations meet HIPAA technical safeguards
- **FHIR R4 Standard**: Validate all resource interactions comply with FHIR R4 specification
- **Access Control**: Implement principle of least privilege for all service accounts
- **Data Encryption**: Configure encryption at rest and in transit for all PHI

### Step 1: FHIR Client Configuration

Create OAuth2 clients in Aidbox for secure service-to-service communication with healthcare-appropriate scoping.

#### 1.1 Create OAuth2 Client

Access the Aidbox Admin Console and create a new OAuth2 client:

```bash
# Access Aidbox Admin Console
# Navigate to: https://your-aidbox-instance/ui/console

# Create OAuth2 client using REST API
curl -X POST https://your-aidbox-instance/Client \
  -H "Authorization: Bearer YOUR_ADMIN_TOKEN" \
  -H "Content-Type: application/json" \
  -d '{
    "resourceType": "Client",
    "id": "form-auto-population-service",
    "grant_types": ["client_credentials"],
    "scope": ["system/Patient.read", "system/Questionnaire.*", "system/QuestionnaireResponse.*"],
    "secret": "GENERATE_SECURE_SECRET_HERE"
  }'
```

#### 1.2 Configure Healthcare-Specific Scopes

The client requires these FHIR R4 compliant scopes for form auto-population workflows:

- **`system/Patient.read`** - Read-only access to Patient resources for data retrieval
- **`system/Questionnaire.*`** - Full access to Questionnaire resources for form templates
- **`system/QuestionnaireResponse.*`** - Full access to QuestionnaireResponse resources for completed forms

#### 1.3 Generate and Secure Client Credentials

```bash
# Generate a cryptographically secure client secret
CLIENT_SECRET=$(openssl rand -base64 32)

# Store credentials securely (use your organization's secret management system)
# Example for Kubernetes secrets:
kubectl create secret generic fhir-client-credentials \
  --from-literal=client-id=form-auto-population-service \
  --from-literal=client-secret=$CLIENT_SECRET
```

**Security Note**: Store client credentials in your organization's secure secret management system (e.g., HashiCorp Vault, AWS Secrets Manager, Azure Key Vault).

### Step 2: Access Policy Configuration

Configure resource-level access policies to ensure proper authorization and HIPAA compliance.

#### 2.1 Questionnaire Access Policy

Create access policy for Questionnaire resources:

```json
{
  "resourceType": "AccessPolicy",
  "id": "questionnaire-access-policy",
  "description": "Form template access for auto-population service",
  "link": [
    {
      "resourceType": "Questionnaire",
      "action": ["read", "create", "update", "delete"]
    }
  ],
  "subject": [
    {
      "client": "form-auto-population-service"
    }
  ]
}
```

#### 2.2 QuestionnaireResponse Access Policy

Create access policy for QuestionnaireResponse resources:

```json
{
<<<<<<< HEAD
  "resourceType": "AccessPolicy", 
=======
  "resourceType": "AccessPolicy",
>>>>>>> 834ea017
  "id": "questionnaireresponse-access-policy",
  "description": "Form response access for auto-population service",
  "link": [
    {
      "resourceType": "QuestionnaireResponse",
      "action": ["read", "create", "update", "delete"]
    }
  ],
  "subject": [
    {
      "client": "form-auto-population-service"
    }
  ]
}
```

#### 2.3 Patient Read-Only Access Policy

Create read-only access policy for Patient resources:

```json
{
  "resourceType": "AccessPolicy",
<<<<<<< HEAD
  "id": "patient-read-access-policy", 
=======
  "id": "patient-read-access-policy",
>>>>>>> 834ea017
  "description": "Patient data read access for form population",
  "link": [
    {
      "resourceType": "Patient",
      "action": ["read"]
    }
  ],
  "subject": [
    {
      "client": "form-auto-population-service"
    }
  ]
}
```

#### 2.4 Apply Access Policies

Apply each policy using the Aidbox REST API:

```bash
# Apply Questionnaire access policy
curl -X PUT https://your-aidbox-instance/AccessPolicy/questionnaire-access-policy \
  -H "Authorization: Bearer YOUR_ADMIN_TOKEN" \
  -H "Content-Type: application/json" \
  -d @questionnaire-access-policy.json

<<<<<<< HEAD
# Apply QuestionnaireResponse access policy  
=======
# Apply QuestionnaireResponse access policy
>>>>>>> 834ea017
curl -X PUT https://your-aidbox-instance/AccessPolicy/questionnaireresponse-access-policy \
  -H "Authorization: Bearer YOUR_ADMIN_TOKEN" \
  -H "Content-Type: application/json" \
  -d @questionnaireresponse-access-policy.json

# Apply Patient read access policy
curl -X PUT https://your-aidbox-instance/AccessPolicy/patient-read-access-policy \
  -H "Authorization: Bearer YOUR_ADMIN_TOKEN" \
  -H "Content-Type: application/json" \
  -d @patient-read-access-policy.json
```

### Step 3: Subscription Topic Configuration

Configure FHIR subscription topics for real-time event processing based on the configuration patterns in `/fhir-operator-config/subscription-topics.yml`.

#### 3.1 Patient Update Subscription Topic

Create subscription topic for Patient resource changes:

```json
{
  "resourceType": "SubscriptionTopic",
  "id": "patient-updated",
  "status": "active",
  "description": "Patient resource changes for form auto-population",
  "resourceTrigger": [
    {
      "resourceType": "Patient",
      "supportedInteraction": ["create", "update"],
      "fhirPathCriteria": "Patient"
    }
  ],
  "eventTrigger": [
    {
      "description": "Patient data changed",
      "event": {
        "system": "http://terminology.hl7.org/CodeSystem/restful-interaction",
        "code": "update"
      }
    }
  ]
}
```

#### 3.2 Questionnaire Creation Subscription Topic

Create subscription topic for new Questionnaire resources:

```json
{
  "resourceType": "SubscriptionTopic",
<<<<<<< HEAD
  "id": "questionnaire-created", 
=======
  "id": "questionnaire-created",
>>>>>>> 834ea017
  "status": "active",
  "description": "New questionnaire resources for validation",
  "resourceTrigger": [
    {
      "resourceType": "Questionnaire",
      "supportedInteraction": ["create"],
      "fhirPathCriteria": "Questionnaire"
    }
  ],
  "eventTrigger": [
    {
      "description": "New form template created",
      "event": {
        "system": "http://terminology.hl7.org/CodeSystem/restful-interaction",
        "code": "create"
      }
    }
  ]
}
```

#### 3.3 Form Population Completion Subscription Topic

Create subscription topic for QuestionnaireResponse events:

```json
{
  "resourceType": "SubscriptionTopic",
  "id": "form-populated",
<<<<<<< HEAD
  "status": "active", 
=======
  "status": "active",
>>>>>>> 834ea017
  "description": "QuestionnaireResponse changes for form completion tracking",
  "resourceTrigger": [
    {
      "resourceType": "QuestionnaireResponse",
      "supportedInteraction": ["create", "update"],
      "fhirPathCriteria": "QuestionnaireResponse"
    }
  ],
  "eventTrigger": [
    {
      "description": "Form population completed",
      "event": {
<<<<<<< HEAD
        "system": "http://terminology.hl7.org/CodeSystem/restful-interaction", 
=======
        "system": "http://terminology.hl7.org/CodeSystem/restful-interaction",
>>>>>>> 834ea017
        "code": "update"
      }
    }
  ]
}
```

#### 3.4 Create Subscription Topics

Apply subscription topics using the Aidbox REST API:

```bash
# Create Patient update subscription topic
curl -X PUT https://your-aidbox-instance/SubscriptionTopic/patient-updated \
  -H "Authorization: Bearer YOUR_ADMIN_TOKEN" \
  -H "Content-Type: application/json" \
  -d @patient-updated-topic.json

# Create Questionnaire creation subscription topic
curl -X PUT https://your-aidbox-instance/SubscriptionTopic/questionnaire-created \
  -H "Authorization: Bearer YOUR_ADMIN_TOKEN" \
  -H "Content-Type: application/json" \
  -d @questionnaire-created-topic.json

# Create form population subscription topic
curl -X PUT https://your-aidbox-instance/SubscriptionTopic/form-populated \
  -H "Authorization: Bearer YOUR_ADMIN_TOKEN" \
  -H "Content-Type: application/json" \
  -d @form-populated-topic.json
```

### Step 4: Subscription Destination Configuration

Configure Kafka destinations for FHIR subscription events based on patterns in `/config/fhir-subscriptions.yml`.

#### 4.1 Patient Event Kafka Destination

Create subscription for Patient events:

```json
{
  "resourceType": "Subscription",
  "id": "patient-kafka-subscription",
  "status": "active",
  "criteria": "Patient",
  "topic": "https://your-aidbox-instance/SubscriptionTopic/patient-updated",
  "channel": {
    "type": "rest-hook",
    "endpoint": "kafka://your-kafka-cluster:9092/form.population.requested",
    "payload": "application/fhir+json",
<<<<<<< HEAD
    "header": [
      "Authorization: Bearer YOUR_SERVICE_TOKEN"
    ]
=======
    "header": ["Authorization: Bearer YOUR_SERVICE_TOKEN"]
>>>>>>> 834ea017
  },
  "reason": "Patient data changes for form auto-population"
}
```

#### 4.2 Questionnaire Event Kafka Destination

Create subscription for Questionnaire events:

```json
{
  "resourceType": "Subscription",
  "id": "questionnaire-kafka-subscription",
<<<<<<< HEAD
  "status": "active", 
=======
  "status": "active",
>>>>>>> 834ea017
  "criteria": "Questionnaire",
  "topic": "https://your-aidbox-instance/SubscriptionTopic/questionnaire-created",
  "channel": {
    "type": "rest-hook",
    "endpoint": "kafka://your-kafka-cluster:9092/form.validation.requested",
    "payload": "application/fhir+json",
<<<<<<< HEAD
    "header": [
      "Authorization: Bearer YOUR_SERVICE_TOKEN"
    ]
=======
    "header": ["Authorization: Bearer YOUR_SERVICE_TOKEN"]
>>>>>>> 834ea017
  },
  "reason": "New form templates for validation"
}
```

#### 4.3 QuestionnaireResponse Event Kafka Destination

Create subscription for QuestionnaireResponse events:

```json
{
  "resourceType": "Subscription",
  "id": "response-kafka-subscription",
  "status": "active",
<<<<<<< HEAD
  "criteria": "QuestionnaireResponse", 
=======
  "criteria": "QuestionnaireResponse",
>>>>>>> 834ea017
  "topic": "https://your-aidbox-instance/SubscriptionTopic/form-populated",
  "channel": {
    "type": "rest-hook",
    "endpoint": "kafka://your-kafka-cluster:9092/form.populated",
    "payload": "application/fhir+json",
<<<<<<< HEAD
    "header": [
      "Authorization: Bearer YOUR_SERVICE_TOKEN"
    ]
=======
    "header": ["Authorization: Bearer YOUR_SERVICE_TOKEN"]
>>>>>>> 834ea017
  },
  "reason": "Form population completion events"
}
```

#### 4.4 Configure Kafka Integration

Create the subscription destinations:

```bash
# Create Patient event subscription
curl -X PUT https://your-aidbox-instance/Subscription/patient-kafka-subscription \
  -H "Authorization: Bearer YOUR_ADMIN_TOKEN" \
  -H "Content-Type: application/json" \
  -d @patient-kafka-subscription.json

# Create Questionnaire event subscription
curl -X PUT https://your-aidbox-instance/Subscription/questionnaire-kafka-subscription \
  -H "Authorization: Bearer YOUR_ADMIN_TOKEN" \
  -H "Content-Type: application/json" \
  -d @questionnaire-kafka-subscription.json

# Create QuestionnaireResponse event subscription
curl -X PUT https://your-aidbox-instance/Subscription/response-kafka-subscription \
  -H "Authorization: Bearer YOUR_ADMIN_TOKEN" \
  -H "Content-Type: application/json" \
  -d @response-kafka-subscription.json
```

### Step 5: Validation and Testing

#### 5.1 Validate Client Configuration

Test OAuth2 client authentication:

```bash
# Test client credentials flow
TOKEN_RESPONSE=$(curl -X POST https://your-aidbox-instance/auth/token \
  -H "Content-Type: application/x-www-form-urlencoded" \
  -d "grant_type=client_credentials&client_id=form-auto-population-service&client_secret=YOUR_CLIENT_SECRET")

# Extract access token
ACCESS_TOKEN=$(echo $TOKEN_RESPONSE | jq -r '.access_token')

# Test FHIR resource access
curl -X GET https://your-aidbox-instance/Patient \
  -H "Authorization: Bearer $ACCESS_TOKEN"
```

#### 5.2 Validate Access Policies

Test resource access permissions:

```bash
# Test Questionnaire access
curl -X GET https://your-aidbox-instance/Questionnaire \
  -H "Authorization: Bearer $ACCESS_TOKEN"

<<<<<<< HEAD
# Test QuestionnaireResponse access  
=======
# Test QuestionnaireResponse access
>>>>>>> 834ea017
curl -X GET https://your-aidbox-instance/QuestionnaireResponse \
  -H "Authorization: Bearer $ACCESS_TOKEN"

# Test Patient read-only access
curl -X GET https://your-aidbox-instance/Patient/test-patient-id \
  -H "Authorization: Bearer $ACCESS_TOKEN"
```

#### 5.3 Validate Subscription Configuration

Check subscription status and event delivery:

```bash
# Check subscription topics status
curl -X GET https://your-aidbox-instance/SubscriptionTopic \
  -H "Authorization: Bearer YOUR_ADMIN_TOKEN"

# Check active subscriptions
curl -X GET https://your-aidbox-instance/Subscription \
  -H "Authorization: Bearer YOUR_ADMIN_TOKEN"

# Monitor Kafka topics for event delivery
kafka-console-consumer --bootstrap-server your-kafka-cluster:9092 \
  --topic form.population.requested \
  --from-beginning
```

#### 5.4 Integration Testing

Perform end-to-end workflow testing:

```bash
# Create test Patient resource
curl -X POST https://your-aidbox-instance/Patient \
  -H "Authorization: Bearer $ACCESS_TOKEN" \
  -H "Content-Type: application/json" \
  -d '{
    "resourceType": "Patient",
    "id": "test-patient-001",
    "name": [{"family": "Test", "given": ["Patient"]}],
    "birthDate": "1990-01-01"
  }'

# Verify event delivery to Kafka
# Check that Patient creation event appears in form.population.requested topic

# Create test Questionnaire
curl -X POST https://your-aidbox-instance/Questionnaire \
  -H "Authorization: Bearer $ACCESS_TOKEN" \
  -H "Content-Type: application/json" \
  -d '{
    "resourceType": "Questionnaire",
    "id": "test-form-001",
    "status": "active",
    "item": [
      {
        "linkId": "patient-name",
        "text": "Patient Name",
        "type": "string"
      }
    ]
  }'

# Verify Questionnaire creation event delivery
```

### Security and Compliance Considerations

#### HIPAA Technical Safeguards

- **Access Control**: All API access requires valid OAuth2 tokens with minimal necessary scopes
- **Audit Controls**: All configuration changes and resource access are logged
<<<<<<< HEAD
- **Integrity**: TLS encryption protects data in transit; database encryption protects data at rest  
=======
- **Integrity**: TLS encryption protects data in transit; database encryption protects data at rest
>>>>>>> 834ea017
- **Person or Entity Authentication**: OAuth2 client authentication validates service identity
- **Transmission Security**: All communications use TLS 1.2+ with strong cipher suites

#### FHIR R4 Compliance

- **Resource Validation**: All FHIR resources conform to R4 specification
- **Interaction Compliance**: Subscription interactions follow FHIR R4 subscription patterns
- **Security Standards**: OAuth2 and SMART on FHIR security framework implementation
- **Event Model**: Subscription topics and destinations follow FHIR R4 event architecture

#### Production Environment Recommendations

- **High Availability**: Configure multiple Aidbox instances behind a load balancer
- **Backup Strategy**: Implement automated backups of FHIR data and configuration
- **Monitoring**: Set up comprehensive monitoring of subscription delivery and system health
- **Disaster Recovery**: Document and test disaster recovery procedures
- **Performance Tuning**: Monitor and optimize database queries and Kafka throughput

### Troubleshooting Manual Configuration

#### Common Configuration Issues

1. **OAuth2 Authentication Failures**
<<<<<<< HEAD
=======

>>>>>>> 834ea017
   - Verify client ID and secret are correct
   - Check client grant types include "client_credentials"
   - Ensure client scopes match required FHIR resources

2. **Access Policy Violations**
<<<<<<< HEAD
=======

>>>>>>> 834ea017
   - Verify access policies are applied and active
   - Check resource type and action permissions
   - Validate client is included in policy subjects

3. **Subscription Delivery Failures**
<<<<<<< HEAD
=======

>>>>>>> 834ea017
   - Check subscription status is "active"
   - Verify Kafka endpoints are reachable
   - Monitor subscription error logs in Aidbox

4. **Event Processing Issues**
   - Validate subscription topic criteria
   - Check Kafka consumer group configuration
   - Verify event payload format matches expectations

#### Configuration Validation Commands

```bash
# Validate client configuration
curl -X GET https://your-aidbox-instance/Client/form-auto-population-service \
  -H "Authorization: Bearer YOUR_ADMIN_TOKEN"

# Check access policy status
curl -X GET https://your-aidbox-instance/AccessPolicy \
  -H "Authorization: Bearer YOUR_ADMIN_TOKEN"

# Monitor subscription health
curl -X GET https://your-aidbox-instance/Subscription?status=active \
  -H "Authorization: Bearer YOUR_ADMIN_TOKEN"

# Test Kafka connectivity
kafka-topics --bootstrap-server your-kafka-cluster:9092 --list
```

For additional support with manual configuration, refer to the [Aidbox documentation](https://docs.aidbox.app/) and ensure all changes are documented for compliance audit trails.

## Service Endpoints

### HTTP API

- **Service**: http://localhost:3000/api
- **Health**: http://localhost:3000/health
- **Form Population**: POST http://localhost:3000/api/forms/populate
- **Form Validation**: POST http://localhost:3000/api/forms/validate
- **Form Templates**: GET http://localhost:3000/api/forms/:formId/template

### Infrastructure Services

- **Aidbox FHIR Server**: http://localhost:8081
- **Healthcare Events Service**: http://localhost:3002
- **Kafdrop (Kafka UI)**: http://localhost:19001
- **pgAdmin**: http://localhost:5050

### Database Ports

- **Forms Database**: localhost:5435 (forms_user/forms_password)
- **Aidbox Database**: localhost:5434 (aidbox/qawcX9QCjB)

## Development

### Available Commands

```bash
# Development
npx nx serve form-auto-population-service    # Start form service
docker compose up fhir-server-operator       # Start FHIR server operator
npx nx build form-auto-population-service    # Build form service
npx nx build fhir-client                     # Build FHIR client library
npx nx test form-auto-population-service     # Run form service tests
npx nx test fhir-client                      # Run FHIR client tests

# Infrastructure
docker compose up -d                        # Start all services
docker compose down                         # Stop all services
docker compose logs -f                      # View all logs
```

### API Usage Examples

#### Form Population Request

```bash
curl -X POST http://localhost:3000/api/forms/populate \
  -H "Content-Type: application/json" \
  -d '{
    "formId": "patient-intake",
    "patientId": "patient-123",
    "formData": {}
  }'
```

#### Form Validation Request

```bash
curl -X POST http://localhost:3000/api/forms/validate \
  -H "Content-Type: application/json" \
  -d '{
    "formId": "patient-intake",
    "patientId": "patient-123",
    "formData": {
      "patientName": "John Doe",
      "dateOfBirth": "1990-01-01"
    }
  }'
```

## Kafka Event Processing

The service listens for these Kafka topics:

- **`form.population.requested`** - Triggers automatic form population
- **`form.validation.requested`** - Triggers form validation
- **`form.populated`** - Form population completion events

## Configuration

Key environment variables in `.env`:

- **`AIDBOX_LICENSE_KEY`** - Required Aidbox license
- **`KAFKA_BOOTSTRAP_SERVERS`** - Kafka connection (default: localhost:9094)
- **`AIDBOX_URL`** - FHIR server URL (default: http://localhost:8081)
- **`PORT`** - Service port (default: 3000)

## Troubleshooting

### Common Issues

1. **Aidbox won't start**: Verify your `AIDBOX_LICENSE_KEY` is valid
2. **Kafka connection errors**: Ensure Kafka is healthy with `docker compose ps`
3. **Service won't connect**: Check `.env` configuration matches Docker networking

### Health Checks

```bash
# Check service health
curl http://localhost:3000/health

# Check infrastructure status
docker compose ps
```<|MERGE_RESOLUTION|>--- conflicted
+++ resolved
@@ -52,6 +52,7 @@
 
 # Edit .env and add your Aidbox license key:
 # AIDBOX_LICENSE_KEY=your_aidbox_dev_license_key_here
+```
 
 ## Security Configuration
 
@@ -71,7 +72,7 @@
 POSTGRES_PASSWORD=your_postgres_password_here
 FORMS_DB_PASSWORD=your_forms_password_here
 AIDBOX_ADMIN_PASSWORD=your_admin_password_here
-````
+```
 
 ### GitHub Secrets for CI/CD
 
@@ -86,8 +87,6 @@
 1. Go to your repository → Settings → Secrets and variables → Actions
 2. Click "New repository secret"
 3. Add each secret with the corresponding value
-
-````
 
 **Getting Aidbox License (Required)**:
 
@@ -104,7 +103,7 @@
 
 # Verify services are healthy
 docker compose ps
-````
+```
 
 ### 4. Install Dependencies & Start Service
 
@@ -225,11 +224,7 @@
 
 ```json
 {
-<<<<<<< HEAD
-  "resourceType": "AccessPolicy", 
-=======
   "resourceType": "AccessPolicy",
->>>>>>> 834ea017
   "id": "questionnaireresponse-access-policy",
   "description": "Form response access for auto-population service",
   "link": [
@@ -253,11 +248,7 @@
 ```json
 {
   "resourceType": "AccessPolicy",
-<<<<<<< HEAD
-  "id": "patient-read-access-policy", 
-=======
   "id": "patient-read-access-policy",
->>>>>>> 834ea017
   "description": "Patient data read access for form population",
   "link": [
     {
@@ -284,11 +275,7 @@
   -H "Content-Type: application/json" \
   -d @questionnaire-access-policy.json
 
-<<<<<<< HEAD
-# Apply QuestionnaireResponse access policy  
-=======
 # Apply QuestionnaireResponse access policy
->>>>>>> 834ea017
 curl -X PUT https://your-aidbox-instance/AccessPolicy/questionnaireresponse-access-policy \
   -H "Authorization: Bearer YOUR_ADMIN_TOKEN" \
   -H "Content-Type: application/json" \
@@ -341,11 +328,7 @@
 ```json
 {
   "resourceType": "SubscriptionTopic",
-<<<<<<< HEAD
-  "id": "questionnaire-created", 
-=======
   "id": "questionnaire-created",
->>>>>>> 834ea017
   "status": "active",
   "description": "New questionnaire resources for validation",
   "resourceTrigger": [
@@ -375,11 +358,7 @@
 {
   "resourceType": "SubscriptionTopic",
   "id": "form-populated",
-<<<<<<< HEAD
-  "status": "active", 
-=======
   "status": "active",
->>>>>>> 834ea017
   "description": "QuestionnaireResponse changes for form completion tracking",
   "resourceTrigger": [
     {
@@ -392,11 +371,7 @@
     {
       "description": "Form population completed",
       "event": {
-<<<<<<< HEAD
-        "system": "http://terminology.hl7.org/CodeSystem/restful-interaction", 
-=======
         "system": "http://terminology.hl7.org/CodeSystem/restful-interaction",
->>>>>>> 834ea017
         "code": "update"
       }
     }
@@ -447,13 +422,7 @@
     "type": "rest-hook",
     "endpoint": "kafka://your-kafka-cluster:9092/form.population.requested",
     "payload": "application/fhir+json",
-<<<<<<< HEAD
-    "header": [
-      "Authorization: Bearer YOUR_SERVICE_TOKEN"
-    ]
-=======
     "header": ["Authorization: Bearer YOUR_SERVICE_TOKEN"]
->>>>>>> 834ea017
   },
   "reason": "Patient data changes for form auto-population"
 }
@@ -467,24 +436,14 @@
 {
   "resourceType": "Subscription",
   "id": "questionnaire-kafka-subscription",
-<<<<<<< HEAD
-  "status": "active", 
-=======
   "status": "active",
->>>>>>> 834ea017
   "criteria": "Questionnaire",
   "topic": "https://your-aidbox-instance/SubscriptionTopic/questionnaire-created",
   "channel": {
     "type": "rest-hook",
     "endpoint": "kafka://your-kafka-cluster:9092/form.validation.requested",
     "payload": "application/fhir+json",
-<<<<<<< HEAD
-    "header": [
-      "Authorization: Bearer YOUR_SERVICE_TOKEN"
-    ]
-=======
     "header": ["Authorization: Bearer YOUR_SERVICE_TOKEN"]
->>>>>>> 834ea017
   },
   "reason": "New form templates for validation"
 }
@@ -499,23 +458,13 @@
   "resourceType": "Subscription",
   "id": "response-kafka-subscription",
   "status": "active",
-<<<<<<< HEAD
-  "criteria": "QuestionnaireResponse", 
-=======
   "criteria": "QuestionnaireResponse",
->>>>>>> 834ea017
   "topic": "https://your-aidbox-instance/SubscriptionTopic/form-populated",
   "channel": {
     "type": "rest-hook",
     "endpoint": "kafka://your-kafka-cluster:9092/form.populated",
     "payload": "application/fhir+json",
-<<<<<<< HEAD
-    "header": [
-      "Authorization: Bearer YOUR_SERVICE_TOKEN"
-    ]
-=======
     "header": ["Authorization: Bearer YOUR_SERVICE_TOKEN"]
->>>>>>> 834ea017
   },
   "reason": "Form population completion events"
 }
@@ -574,11 +523,7 @@
 curl -X GET https://your-aidbox-instance/Questionnaire \
   -H "Authorization: Bearer $ACCESS_TOKEN"
 
-<<<<<<< HEAD
-# Test QuestionnaireResponse access  
-=======
 # Test QuestionnaireResponse access
->>>>>>> 834ea017
 curl -X GET https://your-aidbox-instance/QuestionnaireResponse \
   -H "Authorization: Bearer $ACCESS_TOKEN"
 
@@ -651,11 +596,7 @@
 
 - **Access Control**: All API access requires valid OAuth2 tokens with minimal necessary scopes
 - **Audit Controls**: All configuration changes and resource access are logged
-<<<<<<< HEAD
-- **Integrity**: TLS encryption protects data in transit; database encryption protects data at rest  
-=======
 - **Integrity**: TLS encryption protects data in transit; database encryption protects data at rest
->>>>>>> 834ea017
 - **Person or Entity Authentication**: OAuth2 client authentication validates service identity
 - **Transmission Security**: All communications use TLS 1.2+ with strong cipher suites
 
@@ -679,28 +620,19 @@
 #### Common Configuration Issues
 
 1. **OAuth2 Authentication Failures**
-<<<<<<< HEAD
-=======
-
->>>>>>> 834ea017
+
    - Verify client ID and secret are correct
    - Check client grant types include "client_credentials"
    - Ensure client scopes match required FHIR resources
 
 2. **Access Policy Violations**
-<<<<<<< HEAD
-=======
-
->>>>>>> 834ea017
+
    - Verify access policies are applied and active
    - Check resource type and action permissions
    - Validate client is included in policy subjects
 
 3. **Subscription Delivery Failures**
-<<<<<<< HEAD
-=======
-
->>>>>>> 834ea017
+
    - Check subscription status is "active"
    - Verify Kafka endpoints are reachable
    - Monitor subscription error logs in Aidbox
